--- conflicted
+++ resolved
@@ -39,9 +39,7 @@
 
   title: z.string().min(3).max(256).optional(),
   description: z.string().optional(),
-});
-
-<<<<<<< HEAD
+
   startDate: z.date().optional(),
   endDate: z.date().optional(),
   archiveDate: z.date().optional(),
@@ -52,11 +50,6 @@
   message: z.string().min(3).max(256).optional(),
 });
 
-const alertType = z.object({
-  type: z.enum(["info", "warning", "error"]),
-  message: z.string().min(3).max(256).optional(),
-});
-
 const queueWahlType = z.object({
   id: z.string().uuid(),
 
@@ -64,20 +57,6 @@
   endDate: z.date().optional(),
 });
 
-=======
-const alertType = z.object({
-  type: z.enum(["info", "warning", "error"]),
-  message: z.string().min(3).max(256).optional(),
-});
-
-const queueWahlType = z.object({
-  id: z.string().uuid(),
-
-  startDate: z.date(),
-  endDate: z.date().optional(),
-});
-
->>>>>>> b81a4450
 const reDraftWahlType = z.string().uuid();
 
 const cronWahlType = null;
